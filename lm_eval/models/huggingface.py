--- conflicted
+++ resolved
@@ -279,11 +279,7 @@
 
         # TODO: override this for Gemma
         self.add_bos_token = add_bos_token
-<<<<<<< HEAD
-        if getattr(self.config, "model_type", None) == "gemma":
-=======
         if "gemma" in getattr(self.config, "model_type", ""):
->>>>>>> 4a62757d
             self.add_bos_token = True
             eval_logger.info(
                 f"Model type is '{self.config.model_type}', part of the Gemma family--a BOS token will be used as Gemma underperforms without it."
