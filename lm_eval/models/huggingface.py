--- conflicted
+++ resolved
@@ -113,14 +113,10 @@
             if accelerator.num_processes > 1:
                 self.accelerator = accelerator
 
-<<<<<<< HEAD
-            if not (parallelize or accelerator.num_processes > 1): # Parallelism managed manually
-=======
             if "npu" in accelerator.device.type:
                 gpus = torch.npu.device_count()
 
             if not (parallelize or accelerator.num_processes > 1):
->>>>>>> 070d31df
                 # use user-passed device
                 device_list = set(
                     ["cuda", "cpu"]
