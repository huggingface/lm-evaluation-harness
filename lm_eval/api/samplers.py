class ContextSampler:
    def __init__(self, docs, task, fewshot_indices=None, rnd=None) -> None:
        self.rnd = rnd
        if not self.rnd:
            raise ValueError(
                "A `random.Random` generator argument must be provided to `rnd` of FewShotSampler!"
            )

        self.task = task
        self.config = task._config

        self.target_delimiter = self.config.target_delimiter
        self.fewshot_delimiter = self.config.fewshot_delimiter

        self.doc_to_text = self.task.doc_to_text
        self.doc_to_target = self.task.doc_to_target
        self.doc_to_choice = self.task.doc_to_choice

        self.docs = docs  # HF dataset split, provided by task._fewshot_docs()
        if fewshot_indices:  # subset few-shot docs from
            self.docs = self.docs.select(fewshot_indices)

    def get_context(self, doc, num_fewshot):
        # draw an extra fewshot sample if using same split as evaluating on
        n_samples = (
            num_fewshot + 1
            if self.config.fewshot_split == self.config.test_split
            else num_fewshot
        )

        # draw `n_samples` docs from fewshot_docs
        fewshotex = self.sample(n_samples)

        # get rid of the doc that's the one we're evaluating, if it's in the fewshot
        # TODO: should we just stop people from using fewshot from same split as evaluating?
        selected_docs = [x for x in fewshotex if x != doc][:num_fewshot]

        labeled_examples = ""
        for doc in selected_docs:
            doc_content = self.doc_to_text(doc)
            doc_target = self.doc_to_target(doc)
            labeled_examples += (
                doc_content
                if self.config.doc_to_choice is None or isinstance(doc_content, str)
                else self.doc_to_choice(doc)[doc_content]
            )
<<<<<<< HEAD
            + self.fewshot_delimiter
        )
=======
            labeled_examples += self.target_delimiter
            labeled_examples += (
                str(doc_target[0])
                if isinstance(doc_target, list)
                else doc_target
                if self.config.doc_to_choice is None or isinstance(doc_target, str)
                else str(self.doc_to_choice(doc)[doc_target])
            )
            labeled_examples += self.fewshot_delimiter

>>>>>>> 4bcd0ae7
        return labeled_examples

    def get_chat_context(
        self,
        doc,
        num_fewshot,
<<<<<<< HEAD
        chat_history: list = [],
    ):
=======
        fewshot_as_multiturn: bool = False,
    ):
        chat_history = []
>>>>>>> 4bcd0ae7
        # draw an extra fewshot sample if using same split as evaluating on
        n_samples = (
            num_fewshot + 1
            if self.config.fewshot_split == self.config.test_split
            else num_fewshot
        )
        # draw `n_samples` docs from fewshot_docs
        fewshotex = self.sample(n_samples)

        # get rid of the doc that's the one we're evaluating, if it's in the fewshot
        # TODO: should we just stop people from using fewshot from same split as evaluating?
        selected_docs = [x for x in fewshotex if x != doc][:num_fewshot]

<<<<<<< HEAD
        for doc in selected_docs:
            chat_history.append(
                {
                    "role": "user",
                    "content": self.doc_to_text(doc)
                    if (
                        self.config.doc_to_choice is None
                        or isinstance(self.doc_to_text(doc), str)
                    )
                    else self.doc_to_choice(doc)[self.doc_to_text(doc)],
                }
            )
            chat_history.append(
                {
                    "role": "assistant",
                    "content": str(self.doc_to_target(doc)[0])
                    if isinstance(self.doc_to_target(doc), list)
                    else self.doc_to_target(doc)
                    if (
                        self.config.doc_to_choice is None
                        or isinstance(self.doc_to_target(doc), str)
                    )
                    else str(self.doc_to_choice(doc)[self.doc_to_target(doc)]),
                }
            )
=======
        if fewshot_as_multiturn:
            for doc in selected_docs:
                doc_content = self.doc_to_text(doc)
                doc_target = self.doc_to_target(doc)
                chat_history.append(
                    {
                        "role": "user",
                        "content": doc_content
                        if self.config.doc_to_choice is None
                        or isinstance(doc_content, str)
                        else self.doc_to_choice(doc)[doc_content],
                    }
                )
                chat_history.append(
                    {
                        "role": "assistant",
                        "content": str(doc_target[0])
                        if isinstance(doc_target, list)
                        else doc_target
                        if self.config.doc_to_choice is None
                        or isinstance(doc_target, str)
                        else str(self.doc_to_choice(doc)[doc_target]),
                    }
                )
        else:
            # get fewshot context as one user turn
            chat_history.append(
                {"role": "user", "content": self.get_context(doc, num_fewshot)}
            )

>>>>>>> 4bcd0ae7
        return chat_history

    def sample(self, n):
        """
        Draw `n` samples from our fewshot docs. This method should be overridden by subclasses.
        """

        return self.rnd.sample(self.docs, n)


class FirstNSampler(ContextSampler):
    def sample(self, n) -> None:
        """
        Draw the first `n` samples in order from the specified split.
        Used for tasks with "canonical" ordered fewshot examples, such as MMLU and CMMLU.
        """
        assert (
            n <= len(self.docs)
        ), f"Error: number of fewshot samples requested exceeds the {len(self.docs)} that are available."
        return self.docs[:n]


class BalancedSampler(ContextSampler):
    def sample(self, n) -> None:
        """
        TODO: this should return approximately class-balanced samples from our fewshot examples.
        TODO: what order should they be in? maybe random?
        """

        pass


class ManualSampler(ContextSampler):
    def sample(self, n) -> None:
        """ """
        pass


SAMPLER_REGISTRY = {
    "default": ContextSampler,
    "first_n": FirstNSampler,
}


def get_sampler(name):
    try:
        return SAMPLER_REGISTRY[name]
    except KeyError:
        raise ValueError(
            f"Attempted to use contextsampler '{name}', but no sampling strategy for this name found! Supported model names: {', '.join(SAMPLER_REGISTRY.keys())}"
        )<|MERGE_RESOLUTION|>--- conflicted
+++ resolved
@@ -44,10 +44,6 @@
                 if self.config.doc_to_choice is None or isinstance(doc_content, str)
                 else self.doc_to_choice(doc)[doc_content]
             )
-<<<<<<< HEAD
-            + self.fewshot_delimiter
-        )
-=======
             labeled_examples += self.target_delimiter
             labeled_examples += (
                 str(doc_target[0])
@@ -58,21 +54,15 @@
             )
             labeled_examples += self.fewshot_delimiter
 
->>>>>>> 4bcd0ae7
         return labeled_examples
 
     def get_chat_context(
         self,
         doc,
         num_fewshot,
-<<<<<<< HEAD
-        chat_history: list = [],
-    ):
-=======
         fewshot_as_multiturn: bool = False,
     ):
         chat_history = []
->>>>>>> 4bcd0ae7
         # draw an extra fewshot sample if using same split as evaluating on
         n_samples = (
             num_fewshot + 1
@@ -86,33 +76,6 @@
         # TODO: should we just stop people from using fewshot from same split as evaluating?
         selected_docs = [x for x in fewshotex if x != doc][:num_fewshot]
 
-<<<<<<< HEAD
-        for doc in selected_docs:
-            chat_history.append(
-                {
-                    "role": "user",
-                    "content": self.doc_to_text(doc)
-                    if (
-                        self.config.doc_to_choice is None
-                        or isinstance(self.doc_to_text(doc), str)
-                    )
-                    else self.doc_to_choice(doc)[self.doc_to_text(doc)],
-                }
-            )
-            chat_history.append(
-                {
-                    "role": "assistant",
-                    "content": str(self.doc_to_target(doc)[0])
-                    if isinstance(self.doc_to_target(doc), list)
-                    else self.doc_to_target(doc)
-                    if (
-                        self.config.doc_to_choice is None
-                        or isinstance(self.doc_to_target(doc), str)
-                    )
-                    else str(self.doc_to_choice(doc)[self.doc_to_target(doc)]),
-                }
-            )
-=======
         if fewshot_as_multiturn:
             for doc in selected_docs:
                 doc_content = self.doc_to_text(doc)
@@ -143,7 +106,6 @@
                 {"role": "user", "content": self.get_context(doc, num_fewshot)}
             )
 
->>>>>>> 4bcd0ae7
         return chat_history
 
     def sample(self, n):
