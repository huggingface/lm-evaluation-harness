--- conflicted
+++ resolved
@@ -72,7 +72,7 @@
 # IDE configuration files
 .idea/
 .vscode/
-<<<<<<< HEAD
+
 
 # Temporary files including logs
 temp/
@@ -89,19 +89,4 @@
 
 
 # SH files (feel free to change the condition to less strict)
-set_hf_token.sh
-=======
-temp
-__pycache__
-.ipynb_checkpoints
-temp
-test_logs/
-# IPython
-profile_default/
-ipython_config.py
-# don't track (the default location of) the cached requests
-lm_eval/caching/.cache
-# don't track files created by wandb
-wandb
-examples/wandb
->>>>>>> 59400194
+set_hf_token.sh