--- conflicted
+++ resolved
@@ -234,15 +234,7 @@
                 file_results_aggregated.open("w", encoding="utf-8").write(dumped)
 
                 if self.api and self.push_results_to_hub:
-<<<<<<< HEAD
                     repo_id = "open-llm-leaderboard/results" if self.public_repo else "open-llm-leaderboard/private-results"
-=======
-                    repo_id = (
-                        self.results_repo
-                        if self.public_repo
-                        else self.results_repo_private
-                    )
->>>>>>> 59400194
                     self.api.create_repo(
                         repo_id=repo_id,
                         repo_type="dataset",
