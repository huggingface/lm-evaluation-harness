import argparse
import json
import logging
import os
import sys
from functools import partial
from typing import Union

from lm_eval import evaluator, utils
from lm_eval.evaluator import request_caching_arg_to_dict
from lm_eval.loggers import EvaluationTracker, WandbLogger
from lm_eval.tasks import TaskManager
from lm_eval.utils import handle_non_serializable, make_table, simple_parse_args_string


def _int_or_none_list_arg_type(
    min_len: int, max_len: int, defaults: str, value: str, split_char: str = ","
):
    def parse_value(item):
        item = item.strip().lower()
        if item == "none":
            return None
        try:
            return int(item)
        except ValueError:
            raise argparse.ArgumentTypeError(f"{item} is not an integer or None")

    items = [parse_value(v) for v in value.split(split_char)]
    num_items = len(items)

    if num_items == 1:
        # Makes downstream handling the same for single and multiple values
        items = items * max_len
    elif num_items < min_len or num_items > max_len:
        raise argparse.ArgumentTypeError(
            f"Argument requires {max_len} integers or None, separated by '{split_char}'"
        )
    elif num_items != max_len:
        logging.warning(
            f"Argument requires {max_len} integers or None, separated by '{split_char}'. "
            "Missing values will be filled with defaults."
        )
        default_items = [parse_value(v) for v in defaults.split(split_char)]
        items.extend(
            default_items[num_items:]
        )  # extend items list with missing defaults

    return items


def check_argument_types(parser: argparse.ArgumentParser):
    """
    Check to make sure all CLI args are typed, raises error if not
    """
    for action in parser._actions:
        if action.dest != "help" and not action.const:
            if action.type is None:
                raise ValueError(
                    f"Argument '{action.dest}' doesn't have a type specified."
                )
            else:
                continue


def setup_parser() -> argparse.ArgumentParser:
    parser = argparse.ArgumentParser(formatter_class=argparse.RawTextHelpFormatter)
    parser.add_argument(
        "--model", "-m", type=str, default="hf", help="Name of model e.g. `hf`"
    )
    parser.add_argument(
        "--tasks",
        "-t",
        default=None,
        type=str,
        metavar="task1,task2",
        help="To get full list of tasks, use the command lm-eval --tasks list",
    )
    parser.add_argument(
        "--model_args",
        "-a",
        default="",
        type=str,
        help="Comma separated string arguments for model, e.g. `pretrained=EleutherAI/pythia-160m,dtype=float32`",
    )
    parser.add_argument(
        "--num_fewshot",
        "-f",
        type=int,
        default=None,
        metavar="N",
        help="Number of examples in few-shot context",
    )
    parser.add_argument(
        "--batch_size",
        "-b",
        type=str,
        default=1,
        metavar="auto|auto:N|N",
        help="Acceptable values are 'auto', 'auto:N' or N, where N is an integer. Default 1.",
    )
    parser.add_argument(
        "--max_batch_size",
        type=int,
        default=None,
        metavar="N",
        help="Maximal batch size to try with --batch_size auto.",
    )
    parser.add_argument(
        "--device",
        type=str,
        default=None,
        help="Device to use (e.g. cuda, cuda:0, cpu).",
    )
    parser.add_argument(
        "--output_path",
        "-o",
        default=None,
        type=str,
        metavar="DIR|DIR/file.json",
        help="The path to the output file where the result metrics will be saved. If the path is a directory and log_samples is true, the results will be saved in the directory. Else the parent directory will be used.",
    )
    parser.add_argument(
        "--limit",
        "-L",
        type=float,
        default=None,
        metavar="N|0<N<1",
        help="Limit the number of examples per task. "
        "If <1, limit is a percentage of the total number of examples.",
    )
    parser.add_argument(
        "--use_cache",
        "-c",
        type=str,
        default=None,
        metavar="DIR",
        help="A path to a sqlite db file for caching model responses. `None` if not caching.",
    )
    parser.add_argument(
        "--cache_requests",
        type=str,
        default=None,
        choices=["true", "refresh", "delete"],
        help="Speed up evaluation by caching the building of dataset requests. `None` if not caching.",
    )
    parser.add_argument(
        "--check_integrity",
        action="store_true",
        help="Whether to run the relevant part of the test suite for the tasks.",
    )
    parser.add_argument(
        "--write_out",
        "-w",
        action="store_true",
        default=False,
        help="Prints the prompt for the first few documents.",
    )
    parser.add_argument(
        "--log_samples",
        "-s",
        action="store_true",
        default=False,
        help="If True, write out all model outputs and documents for per-sample measurement and post-hoc analysis. Use with --output_path.",
    )
    parser.add_argument(
        "--system_instruction",
        type=str,
        default=None,
        help="System instruction to be used in the prompt",
    )
    parser.add_argument(
        "--apply_chat_template",
        action="store_true",
        default=False,
        help="If True, applies the chat template to the prompt",
    )
    parser.add_argument(
<<<<<<< HEAD
=======
        "--fewshot_as_multiturn",
        action="store_true",
        default=False,
        help="If True, uses the fewshot as a multi-turn conversation",
    )
    parser.add_argument(
>>>>>>> 4bcd0ae7
        "--show_config",
        action="store_true",
        default=False,
        help="If True, shows the the full config of all tasks at the end of the evaluation.",
    )
    parser.add_argument(
        "--include_path",
        type=str,
        default=None,
        metavar="DIR",
        help="Additional path to include if there are external tasks to include.",
    )
    parser.add_argument(
        "--gen_kwargs",
        type=str,
        default=None,
        help=(
            "String arguments for model generation on greedy_until tasks,"
            " e.g. `temperature=0,top_k=0,top_p=0`."
        ),
    )
    parser.add_argument(
        "--verbosity",
        "-v",
        type=str.upper,
        default="INFO",
        metavar="CRITICAL|ERROR|WARNING|INFO|DEBUG",
        help="Controls the reported logging error level. Set to DEBUG when testing + adding new task configurations for comprehensive log output.",
    )
    parser.add_argument(
        "--wandb_args",
        type=str,
        default="",
        help="Comma separated string arguments passed to wandb.init, e.g. `project=lm-eval,job_type=eval",
    )
    parser.add_argument(
        "--hf_hub_log_args",
        type=str,
        default="",
        help="Comma separated string arguments passed to Hugging Face Hub's log function, e.g. `hub_results_org=EleutherAI,hub_repo_name=lm-eval-results`",
    )
    parser.add_argument(
        "--predict_only",
        "-x",
        action="store_true",
        default=False,
        help="Use with --log_samples. Only model outputs will be saved and metrics will not be evaluated.",
    )
    default_seed_string = "0,1234,1234,1234"
    parser.add_argument(
        "--seed",
        type=partial(_int_or_none_list_arg_type, 3, 4, default_seed_string),
        default=default_seed_string,  # for backward compatibility
        help=(
            "Set seed for python's random, numpy, torch, and fewshot sampling.\n"
            "Accepts a comma-separated list of 4 values for python's random, numpy, torch, and fewshot sampling seeds, "
            "respectively, or a single integer to set the same seed for all three.\n"
            f"The values are either an integer or 'None' to not set the seed. Default is `{default_seed_string}` "
            "(for backward compatibility).\n"
            "E.g. `--seed 0,None,8,52` sets `random.seed(0)`, `torch.manual_seed(8)`, and fewshot sampling seed to 52. "
            "Here numpy's seed is not set since the second value is `None`.\n"
            "E.g, `--seed 42` sets all four seeds to 42."
        ),
    )
    parser.add_argument(
        "--trust_remote_code",
        action="store_true",
        help="Sets trust_remote_code to True to execute code to create HF Datasets from the Hub",
    )
    return parser


def parse_eval_args(parser: argparse.ArgumentParser) -> argparse.Namespace:
    check_argument_types(parser)
    return parser.parse_args()


def cli_evaluate(args: Union[argparse.Namespace, None] = None) -> None:
    if not args:
        # we allow for args to be passed externally, else we parse them ourselves
        parser = setup_parser()
        args = parse_eval_args(parser)

    if args.wandb_args:
        wandb_logger = WandbLogger(**simple_parse_args_string(args.wandb_args))

    eval_logger = utils.eval_logger
    eval_logger.setLevel(getattr(logging, f"{args.verbosity}"))
    eval_logger.info(f"Verbosity set to {args.verbosity}")
    os.environ["TOKENIZERS_PARALLELISM"] = "false"

    # update the evaluation tracker args with the output path and the HF token
    if args.output_path:
        args.hf_hub_log_args += f",output_path={args.output_path}"
    if os.environ.get("HF_TOKEN", None):
        args.hf_hub_log_args += f",token={os.environ.get('HF_TOKEN')}"
    evaluation_tracker_args = simple_parse_args_string(args.hf_hub_log_args)
    evaluation_tracker = EvaluationTracker(**evaluation_tracker_args)

    if args.predict_only:
        args.log_samples = True
    if (args.log_samples or args.predict_only) and not args.output_path:
        raise ValueError(
            "Specify --output_path if providing --log_samples or --predict_only"
        )

    if args.fewshot_as_multiturn and args.apply_chat_template is False:
        raise ValueError(
            "If fewshot_as_multiturn is set, apply_chat_template must be set to True."
        )

    if (
        args.num_fewshot is None or args.num_fewshot == 0
    ) and args.fewshot_as_multiturn:
        raise ValueError(
            "If fewshot_as_multiturn is set, num_fewshot must be greater than 0."
        )

    if args.include_path is not None:
        eval_logger.info(f"Including path: {args.include_path}")
    task_manager = TaskManager(args.verbosity, include_path=args.include_path)

    if (
        "push_results_to_hub" in evaluation_tracker_args
        or "push_samples_to_hub" in evaluation_tracker_args
    ) and "hub_results_org" not in evaluation_tracker_args:
        raise ValueError(
            "If push_results_to_hub or push_samples_to_hub is set, results_org must be specified."
        )
    if "push_samples_to_hub" in evaluation_tracker_args and not args.log_samples:
        eval_logger.warning(
            "Pushing samples to the Hub requires --log_samples to be set. Samples will not be pushed to the Hub."
        )

    if args.limit:
        eval_logger.warning(
            " --limit SHOULD ONLY BE USED FOR TESTING."
            "REAL METRICS SHOULD NOT BE COMPUTED USING LIMIT."
        )

    if args.tasks is None:
        eval_logger.error("Need to specify task to evaluate.")
        sys.exit()
    elif args.tasks == "list":
        eval_logger.info(
            "Available Tasks:\n - {}".format("\n - ".join(task_manager.all_tasks))
        )
        sys.exit()
    else:
        if os.path.isdir(args.tasks):
            import glob

            task_names = []
            yaml_path = os.path.join(args.tasks, "*.yaml")
            for yaml_file in glob.glob(yaml_path):
                config = utils.load_yaml_config(yaml_file)
                task_names.append(config)
        else:
            task_list = args.tasks.split(",")
            task_names = task_manager.match_tasks(task_list)
            for task in [task for task in task_list if task not in task_names]:
                if os.path.isfile(task):
                    config = utils.load_yaml_config(task)
                    task_names.append(config)
            task_missing = [
                task for task in task_list if task not in task_names and "*" not in task
            ]  # we don't want errors if a wildcard ("*") task name was used

            if task_missing:
                missing = ", ".join(task_missing)
                eval_logger.error(
                    f"Tasks were not found: {missing}\n"
                    f"{utils.SPACING}Try `lm-eval --tasks list` for list of available tasks",
                )
                raise ValueError(
                    f"Tasks not found: {missing}. Try `lm-eval --tasks list` for list of available tasks, or '--verbosity DEBUG' to troubleshoot task registration issues."
                )

    # Respect user's value passed in via CLI, otherwise default to True and add to comma-separated model args
    if args.trust_remote_code:
        os.environ["HF_DATASETS_TRUST_REMOTE_CODE"] = str(args.trust_remote_code)
        args.model_args = (
            args.model_args
            + f",trust_remote_code={os.environ['HF_DATASETS_TRUST_REMOTE_CODE']}"
        )

    eval_logger.info(f"Selected Tasks: {task_names}")

    request_caching_args = request_caching_arg_to_dict(
        cache_requests=args.cache_requests
    )

    results = evaluator.simple_evaluate(
        model=args.model,
        model_args=args.model_args,
        tasks=task_names,
        num_fewshot=args.num_fewshot,
        batch_size=args.batch_size,
        max_batch_size=args.max_batch_size,
        device=args.device,
        use_cache=args.use_cache,
        limit=args.limit,
        check_integrity=args.check_integrity,
        write_out=args.write_out,
        log_samples=args.log_samples,
<<<<<<< HEAD
        system_instruction=args.system_instruction,
        apply_chat_template=args.apply_chat_template,
=======
        evaluation_tracker=evaluation_tracker,
        system_instruction=args.system_instruction,
        apply_chat_template=args.apply_chat_template,
        fewshot_as_multiturn=args.fewshot_as_multiturn,
>>>>>>> 4bcd0ae7
        gen_kwargs=args.gen_kwargs,
        task_manager=task_manager,
        verbosity=args.verbosity,
        predict_only=args.predict_only,
        random_seed=args.seed[0],
        numpy_random_seed=args.seed[1],
        torch_random_seed=args.seed[2],
        fewshot_random_seed=args.seed[3],
        **request_caching_args,
    )

    if results is not None:
        if args.log_samples:
            samples = results.pop("samples")
        dumped = json.dumps(
            results, indent=2, default=handle_non_serializable, ensure_ascii=False
        )
        if args.show_config:
            print(dumped)

        batch_sizes = ",".join(map(str, results["config"]["batch_sizes"]))

        # Add W&B logging
        if args.wandb_args:
            try:
                wandb_logger.post_init(results)
                wandb_logger.log_eval_result()
                if args.log_samples:
                    wandb_logger.log_eval_samples(samples)
            except Exception as e:
                eval_logger.info(f"Logging to Weights and Biases failed due to {e}")

        evaluation_tracker.save_results_aggregated(
            results=results, samples=samples if args.log_samples else None
        )

        if args.log_samples:
            for task_name, config in results["configs"].items():
                evaluation_tracker.save_results_samples(
                    task_name=task_name, samples=samples[task_name]
                )

        evaluation_tracker.recreate_metadata_card()

        print(
            f"{args.model} ({args.model_args}), gen_kwargs: ({args.gen_kwargs}), limit: {args.limit}, num_fewshot: {args.num_fewshot}, "
            f"batch_size: {args.batch_size}{f' ({batch_sizes})' if batch_sizes else ''}"
        )
        print(make_table(results))
        if "groups" in results:
            print(make_table(results, "groups"))

        if args.wandb_args:
            # Tear down wandb run once all the logging is done.
            wandb_logger.run.finish()


if __name__ == "__main__":
    cli_evaluate()<|MERGE_RESOLUTION|>--- conflicted
+++ resolved
@@ -175,15 +175,12 @@
         help="If True, applies the chat template to the prompt",
     )
     parser.add_argument(
-<<<<<<< HEAD
-=======
         "--fewshot_as_multiturn",
         action="store_true",
         default=False,
         help="If True, uses the fewshot as a multi-turn conversation",
     )
     parser.add_argument(
->>>>>>> 4bcd0ae7
         "--show_config",
         action="store_true",
         default=False,
@@ -389,15 +386,10 @@
         check_integrity=args.check_integrity,
         write_out=args.write_out,
         log_samples=args.log_samples,
-<<<<<<< HEAD
-        system_instruction=args.system_instruction,
-        apply_chat_template=args.apply_chat_template,
-=======
         evaluation_tracker=evaluation_tracker,
         system_instruction=args.system_instruction,
         apply_chat_template=args.apply_chat_template,
         fewshot_as_multiturn=args.fewshot_as_multiturn,
->>>>>>> 4bcd0ae7
         gen_kwargs=args.gen_kwargs,
         task_manager=task_manager,
         verbosity=args.verbosity,
