--- conflicted
+++ resolved
@@ -1285,7 +1285,6 @@
         """
         Method to apply a chat template to a list of chat history between user and model.
         """
-<<<<<<< HEAD
         try:
             chat_templated = self.tokenizer.apply_chat_template(
                 chat_history, tokenize=False, add_generation_prompt=True
@@ -1300,11 +1299,6 @@
             )
 
         return chat_templated
-=======
-        return self.tokenizer.apply_chat_template(
-            chat_history, tokenize=False, add_generation_prompt=True
-        )
->>>>>>> f2168398
 
     def get_model_info(self) -> dict:
         """
