# Byte-compiled / optimized / DLL files
__pycache__/
*.py[cod]
*$py.class

# Ruff
.ruff_cache/

# C extensions
*.so

# Distribution / packaging
.Python
build/
develop-eggs/
dist/
downloads/
eggs/
.eggs/
lib/
lib64/
parts/
sdist/
var/
wheels/
share/python-wheels/
*.egg-info/
.installed.cfg
*.egg
MANIFEST

# Installer logs
pip-log.txt
pip-delete-this-directory.txt

# Unit test / coverage reports
htmlcov/
.tox/
.nox/
.coverage
.coverage.*
.cache
nosetests.xml
coverage.xml
*.cover
*.py,cover
.hypothesis/
.pytest_cache/
cover/

# Pyenv version management
.python-version

# PEP 582; Dependency management
__pypackages__/

# Environments
.env
.venv
env/
venv/
ENV/
env.bak/
venv.bak/

# Output directories
output/

# Data directories
data/

# IDE configuration files
.idea/
.vscode/
<<<<<<< HEAD

# Temporary files including logs
temp/
logs/
scratch/
cache/
slurm_logs/
eval_results/
votes/
evals/
evaluate_modules/
outputs/
test_logs/


# SH files (feel free to change the condition to less strict)
set_hf_token.sh
=======
temp
__pycache__
.ipynb_checkpoints
temp
test_logs/
# IPython
profile_default/
ipython_config.py
# don't track (the default location of) the cached requests
lm_eval/caching/.cache
# don't track files created by wandb
wandb
examples/wandb
>>>>>>> 59400194
<|MERGE_RESOLUTION|>--- conflicted
+++ resolved
@@ -72,7 +72,6 @@
 # IDE configuration files
 .idea/
 .vscode/
-<<<<<<< HEAD
 
 # Temporary files including logs
 temp/
@@ -90,7 +89,6 @@
 
 # SH files (feel free to change the condition to less strict)
 set_hf_token.sh
-=======
 temp
 __pycache__
 .ipynb_checkpoints
@@ -103,5 +101,4 @@
 lm_eval/caching/.cache
 # don't track files created by wandb
 wandb
-examples/wandb
->>>>>>> 59400194
+examples/wandb