import argparse
import json
import logging
import os
import sys
from functools import partial
from typing import Union

from lm_eval import evaluator, utils
from lm_eval.evaluator import request_caching_arg_to_dict
from lm_eval.loggers import EvaluationTracker, WandbLogger
from lm_eval.tasks import TaskManager
from lm_eval.utils import handle_non_serializable, make_table, simple_parse_args_string


def _int_or_none_list_arg_type(
    min_len: int, max_len: int, defaults: str, value: str, split_char: str = ","
):
    def parse_value(item):
        item = item.strip().lower()
        if item == "none":
            return None
        try:
            return int(item)
        except ValueError:
            raise argparse.ArgumentTypeError(f"{item} is not an integer or None")

    items = [parse_value(v) for v in value.split(split_char)]
    num_items = len(items)

    if num_items == 1:
        # Makes downstream handling the same for single and multiple values
        items = items * max_len
    elif num_items < min_len or num_items > max_len:
        raise argparse.ArgumentTypeError(
            f"Argument requires {max_len} integers or None, separated by '{split_char}'"
        )
    elif num_items != max_len:
        logging.warning(
            f"Argument requires {max_len} integers or None, separated by '{split_char}'. "
            "Missing values will be filled with defaults."
        )
        default_items = [parse_value(v) for v in defaults.split(split_char)]
        items.extend(
            default_items[num_items:]
        )  # extend items list with missing defaults

    return items


def check_argument_types(parser: argparse.ArgumentParser):
    """
    Check to make sure all CLI args are typed, raises error if not
    """
    for action in parser._actions:
        if action.dest != "help" and not action.const:
            if action.type is None:
                raise ValueError(
                    f"Argument '{action.dest}' doesn't have a type specified."
                )
            else:
                continue


def setup_parser() -> argparse.ArgumentParser:
    parser = argparse.ArgumentParser(formatter_class=argparse.RawTextHelpFormatter)
    parser.add_argument(
        "--model", "-m", type=str, default="hf", help="Name of model e.g. `hf`"
    )
    parser.add_argument(
        "--tasks",
        "-t",
        default=None,
        type=str,
        metavar="task1,task2",
        help="To get full list of tasks, use the command lm-eval --tasks list",
    )
    parser.add_argument(
        "--model_args",
        "-a",
        default="",
        type=str,
        help="Comma separated string arguments for model, e.g. `pretrained=EleutherAI/pythia-160m,dtype=float32`",
    )
    parser.add_argument(
        "--num_fewshot",
        "-f",
        type=int,
        default=None,
        metavar="N",
        help="Number of examples in few-shot context",
    )
    parser.add_argument(
        "--batch_size",
        "-b",
        type=str,
        default=1,
        metavar="auto|auto:N|N",
        help="Acceptable values are 'auto', 'auto:N' or N, where N is an integer. Default 1.",
    )
    parser.add_argument(
        "--max_batch_size",
        type=int,
        default=None,
        metavar="N",
        help="Maximal batch size to try with --batch_size auto.",
    )
    parser.add_argument(
        "--device",
        type=str,
        default=None,
        help="Device to use (e.g. cuda, cuda:0, cpu).",
    )
    parser.add_argument(
        "--output_path",
        "-o",
        default=None,
        type=str,
        metavar="DIR|DIR/file.json",
        help="The path to the output file where the result metrics will be saved. If the path is a directory and log_samples is true, the results will be saved in the directory. Else the parent directory will be used.",
    )
    parser.add_argument(
        "--limit",
        "-L",
        type=float,
        default=None,
        metavar="N|0<N<1",
        help="Limit the number of examples per task. "
        "If <1, limit is a percentage of the total number of examples.",
    )
    parser.add_argument(
        "--use_cache",
        "-c",
        type=str,
        default=None,
        metavar="DIR",
        help="A path to a sqlite db file for caching model responses. `None` if not caching.",
    )
    parser.add_argument(
        "--cache_requests",
        type=str,
        default=None,
        choices=["true", "refresh", "delete"],
        help="Speed up evaluation by caching the building of dataset requests. `None` if not caching.",
    )
    parser.add_argument(
        "--check_integrity",
        action="store_true",
        help="Whether to run the relevant part of the test suite for the tasks.",
    )
    parser.add_argument(
        "--write_out",
        "-w",
        action="store_true",
        default=False,
        help="Prints the prompt for the first few documents.",
    )
    parser.add_argument(
        "--log_samples",
        "-s",
        action="store_true",
        default=False,
        help="If True, write out all model outputs and documents for per-sample measurement and post-hoc analysis. Use with --output_path.",
    )
    parser.add_argument(
        "--system_instruction",
        type=str,
        default=None,
        help="System instruction to be used in the prompt",
    )
    parser.add_argument(
        "--apply_chat_template",
        action="store_true",
        default=False,
        help="If True, applies the chat template to the prompt",
    )
    parser.add_argument(
<<<<<<< HEAD
=======
        "--fewshot_as_multiturn",
        action="store_true",
        default=False,
        help="If True, uses the fewshot as a multi-turn conversation",
    )
    parser.add_argument(
>>>>>>> 070d31df
        "--show_config",
        action="store_true",
        default=False,
        help="If True, shows the the full config of all tasks at the end of the evaluation.",
    )
    parser.add_argument(
        "--include_path",
        type=str,
        default=None,
        metavar="DIR",
        help="Additional path to include if there are external tasks to include.",
    )
    parser.add_argument(
        "--gen_kwargs",
        type=str,
        default=None,
        help=(
            "String arguments for model generation on greedy_until tasks,"
            " e.g. `temperature=0,top_k=0,top_p=0`."
        ),
    )
    parser.add_argument(
        "--verbosity",
        "-v",
        type=str.upper,
        default="INFO",
        metavar="CRITICAL|ERROR|WARNING|INFO|DEBUG",
        help="Controls the reported logging error level. Set to DEBUG when testing + adding new task configurations for comprehensive log output.",
    )
    parser.add_argument(
        "--wandb_args",
        type=str,
        default="",
        help="Comma separated string arguments passed to wandb.init, e.g. `project=lm-eval,job_type=eval",
    )
    parser.add_argument(
        "--hf_hub_log_args",
        type=str,
        default="",
        help="Comma separated string arguments passed to Hugging Face Hub's log function, e.g. `hub_results_org=EleutherAI,hub_repo_name=lm-eval-results`",
    )
    parser.add_argument(
        "--predict_only",
        "-x",
        action="store_true",
        default=False,
        help="Use with --log_samples. Only model outputs will be saved and metrics will not be evaluated.",
    )
    default_seed_string = "0,1234,1234,1234"
    parser.add_argument(
        "--seed",
        type=partial(_int_or_none_list_arg_type, 3, 4, default_seed_string),
        default=default_seed_string,  # for backward compatibility
        help=(
            "Set seed for python's random, numpy, torch, and fewshot sampling.\n"
            "Accepts a comma-separated list of 4 values for python's random, numpy, torch, and fewshot sampling seeds, "
            "respectively, or a single integer to set the same seed for all three.\n"
            f"The values are either an integer or 'None' to not set the seed. Default is `{default_seed_string}` "
            "(for backward compatibility).\n"
            "E.g. `--seed 0,None,8,52` sets `random.seed(0)`, `torch.manual_seed(8)`, and fewshot sampling seed to 52. "
            "Here numpy's seed is not set since the second value is `None`.\n"
            "E.g, `--seed 42` sets all four seeds to 42."
        ),
    )
    parser.add_argument(
        "--trust_remote_code",
        action="store_true",
        help="Sets trust_remote_code to True to execute code to create HF Datasets from the Hub",
    )
    return parser


def parse_eval_args(parser: argparse.ArgumentParser) -> argparse.Namespace:
    check_argument_types(parser)
    return parser.parse_args()


def cli_evaluate(args: Union[argparse.Namespace, None] = None) -> None:
    if not args:
        # we allow for args to be passed externally, else we parse them ourselves
        parser = setup_parser()
        args = parse_eval_args(parser)

    if args.wandb_args:
        wandb_logger = WandbLogger(**simple_parse_args_string(args.wandb_args))

    eval_logger = utils.eval_logger
    eval_logger.setLevel(getattr(logging, f"{args.verbosity}"))
    eval_logger.info(f"Verbosity set to {args.verbosity}")
    os.environ["TOKENIZERS_PARALLELISM"] = "false"

    # update the evaluation tracker args with the output path and the HF token
    if args.output_path:
        args.hf_hub_log_args += f",output_path={args.output_path}"
    if os.environ.get("HF_TOKEN", None):
        args.hf_hub_log_args += f",token={os.environ.get('HF_TOKEN')}"
    evaluation_tracker_args = simple_parse_args_string(args.hf_hub_log_args)
    evaluation_tracker = EvaluationTracker(**evaluation_tracker_args)

    if args.predict_only:
        args.log_samples = True
    if (args.log_samples or args.predict_only) and not args.output_path:
        raise ValueError(
            "Specify --output_path if providing --log_samples or --predict_only"
        )

    if args.fewshot_as_multiturn and args.apply_chat_template is False:
        raise ValueError(
            "If fewshot_as_multiturn is set, apply_chat_template must be set to True."
        )

    if (
        args.num_fewshot is None or args.num_fewshot == 0
    ) and args.fewshot_as_multiturn:
        raise ValueError(
            "If fewshot_as_multiturn is set, num_fewshot must be greater than 0."
        )

    if args.include_path is not None:
        eval_logger.info(f"Including path: {args.include_path}")
    task_manager = TaskManager(args.verbosity, include_path=args.include_path)

    if "push_samples_to_hub" in evaluation_tracker_args and not args.log_samples:
        eval_logger.warning(
            "Pushing samples to the Hub requires --log_samples to be set. Samples will not be pushed to the Hub."
        )

    if args.limit:
        eval_logger.warning(
            " --limit SHOULD ONLY BE USED FOR TESTING."
            "REAL METRICS SHOULD NOT BE COMPUTED USING LIMIT."
        )

    if args.tasks is None:
        eval_logger.error("Need to specify task to evaluate.")
        sys.exit()
    elif args.tasks == "list":
        eval_logger.info(
            "Available Tasks:\n - {}".format("\n - ".join(task_manager.all_tasks))
        )
        sys.exit()
    else:
        if os.path.isdir(args.tasks):
            import glob

            task_names = []
            yaml_path = os.path.join(args.tasks, "*.yaml")
            for yaml_file in glob.glob(yaml_path):
                config = utils.load_yaml_config(yaml_file)
                task_names.append(config)
        else:
            task_list = args.tasks.split(",")
            task_names = task_manager.match_tasks(task_list)
            for task in [task for task in task_list if task not in task_names]:
                if os.path.isfile(task):
                    config = utils.load_yaml_config(task)
                    task_names.append(config)
            task_missing = [
                task for task in task_list if task not in task_names and "*" not in task
            ]  # we don't want errors if a wildcard ("*") task name was used

            if task_missing:
                missing = ", ".join(task_missing)
                eval_logger.error(
                    f"Tasks were not found: {missing}\n"
                    f"{utils.SPACING}Try `lm-eval --tasks list` for list of available tasks",
                )
                raise ValueError(
                    f"Tasks not found: {missing}. Try `lm-eval --tasks list` for list of available tasks, or '--verbosity DEBUG' to troubleshoot task registration issues."
                )

    # Respect user's value passed in via CLI, otherwise default to True and add to comma-separated model args
    if args.trust_remote_code:
        os.environ["HF_DATASETS_TRUST_REMOTE_CODE"] = str(args.trust_remote_code)
        args.model_args = (
            args.model_args
            + f",trust_remote_code={os.environ['HF_DATASETS_TRUST_REMOTE_CODE']}"
        )

    eval_logger.info(f"Selected Tasks: {task_names}")

    request_caching_args = request_caching_arg_to_dict(
        cache_requests=args.cache_requests
    )

    results = evaluator.simple_evaluate(
        model=args.model,
        model_args=args.model_args,
        tasks=task_names,
        num_fewshot=args.num_fewshot,
        batch_size=args.batch_size,
        max_batch_size=args.max_batch_size,
        device=args.device,
        use_cache=args.use_cache,
        limit=args.limit,
        check_integrity=args.check_integrity,
        write_out=args.write_out,
        log_samples=args.log_samples,
<<<<<<< HEAD
        system_instruction=args.system_instruction,
        apply_chat_template=args.apply_chat_template,
=======
        evaluation_tracker=evaluation_tracker,
        system_instruction=args.system_instruction,
        apply_chat_template=args.apply_chat_template,
        fewshot_as_multiturn=args.fewshot_as_multiturn,
>>>>>>> 070d31df
        gen_kwargs=args.gen_kwargs,
        task_manager=task_manager,
        verbosity=args.verbosity,
        predict_only=args.predict_only,
        random_seed=args.seed[0],
        numpy_random_seed=args.seed[1],
        torch_random_seed=args.seed[2],
        fewshot_random_seed=args.seed[3],
        **request_caching_args,
    )

    if results is not None:
        if args.log_samples:
            samples = results.pop("samples")
        dumped = json.dumps(
            results, indent=2, default=handle_non_serializable, ensure_ascii=False
        )
        if args.show_config:
            print(dumped)

        batch_sizes = ",".join(map(str, results["config"]["batch_sizes"]))

        # Add W&B logging
        if args.wandb_args:
            try:
                wandb_logger.post_init(results)
                wandb_logger.log_eval_result()
                if args.log_samples:
                    wandb_logger.log_eval_samples(samples)
            except Exception as e:
                eval_logger.info(f"Logging to Weights and Biases failed due to {e}")

        evaluation_tracker.save_results_aggregated(
            results=results, samples=samples if args.log_samples else None
        )

        if args.log_samples:
            for task_name, config in results["configs"].items():
                evaluation_tracker.save_results_samples(
                    task_name=task_name, samples=samples[task_name]
                )

<<<<<<< HEAD
        evaluation_tracker.recreate_metadata_card()
=======
        if (
            evaluation_tracker.push_results_to_hub
            or evaluation_tracker.push_samples_to_hub
        ):
            evaluation_tracker.recreate_metadata_card()
>>>>>>> 070d31df

        print(
            f"{args.model} ({args.model_args}), gen_kwargs: ({args.gen_kwargs}), limit: {args.limit}, num_fewshot: {args.num_fewshot}, "
            f"batch_size: {args.batch_size}{f' ({batch_sizes})' if batch_sizes else ''}"
        )
        print(make_table(results))
        if "groups" in results:
            print(make_table(results, "groups"))

        if args.wandb_args:
            # Tear down wandb run once all the logging is done.
            wandb_logger.run.finish()


if __name__ == "__main__":
    cli_evaluate()<|MERGE_RESOLUTION|>--- conflicted
+++ resolved
@@ -175,15 +175,12 @@
         help="If True, applies the chat template to the prompt",
     )
     parser.add_argument(
-<<<<<<< HEAD
-=======
         "--fewshot_as_multiturn",
         action="store_true",
         default=False,
         help="If True, uses the fewshot as a multi-turn conversation",
     )
     parser.add_argument(
->>>>>>> 070d31df
         "--show_config",
         action="store_true",
         default=False,
@@ -382,15 +379,10 @@
         check_integrity=args.check_integrity,
         write_out=args.write_out,
         log_samples=args.log_samples,
-<<<<<<< HEAD
-        system_instruction=args.system_instruction,
-        apply_chat_template=args.apply_chat_template,
-=======
         evaluation_tracker=evaluation_tracker,
         system_instruction=args.system_instruction,
         apply_chat_template=args.apply_chat_template,
         fewshot_as_multiturn=args.fewshot_as_multiturn,
->>>>>>> 070d31df
         gen_kwargs=args.gen_kwargs,
         task_manager=task_manager,
         verbosity=args.verbosity,
@@ -433,15 +425,11 @@
                     task_name=task_name, samples=samples[task_name]
                 )
 
-<<<<<<< HEAD
-        evaluation_tracker.recreate_metadata_card()
-=======
         if (
             evaluation_tracker.push_results_to_hub
             or evaluation_tracker.push_samples_to_hub
         ):
             evaluation_tracker.recreate_metadata_card()
->>>>>>> 070d31df
 
         print(
             f"{args.model} ({args.model_args}), gen_kwargs: ({args.gen_kwargs}), limit: {args.limit}, num_fewshot: {args.num_fewshot}, "
